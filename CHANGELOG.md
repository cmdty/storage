
## Python PIP Package Releases
### 1.0.0
* Update pythonnet dependency from 2.5.1 to 2.5.2.

<<<<<<< HEAD
### 1.1.0 (NOT YET RELEASED)
* Markovian factors included in returned type for both C# and Python.
* Error raised if CmdtyStorage instance created with step ratchets, but terminal_storage_npv not specified, as this virtually always results in an error during the valuation.
=======
### 1.1.0
* Update pythonnet dependency from 2.5.1 to 3.0.1 to allow compatibility with Python up to version 3.11.
>>>>>>> ae8b1afa
<|MERGE_RESOLUTION|>--- conflicted
+++ resolved
@@ -3,11 +3,9 @@
 ### 1.0.0
 * Update pythonnet dependency from 2.5.1 to 2.5.2.
 
-<<<<<<< HEAD
-### 1.1.0 (NOT YET RELEASED)
-* Markovian factors included in returned type for both C# and Python.
-* Error raised if CmdtyStorage instance created with step ratchets, but terminal_storage_npv not specified, as this virtually always results in an error during the valuation.
-=======
 ### 1.1.0
 * Update pythonnet dependency from 2.5.1 to 3.0.1 to allow compatibility with Python up to version 3.11.
->>>>>>> ae8b1afa
+
+### 1.2.0 (NOT YET RELEASED)
+* Markovian factors included in returned type for both C# and Python.
+* Error raised if CmdtyStorage instance created with step ratchets, but terminal_storage_npv not specified, as this virtually always results in an error during the valuation.